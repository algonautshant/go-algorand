// Copyright (C) 2019-2020 Algorand, Inc.
// This file is part of go-algorand
//
// go-algorand is free software: you can redistribute it and/or modify
// it under the terms of the GNU Affero General Public License as
// published by the Free Software Foundation, either version 3 of the
// License, or (at your option) any later version.
//
// go-algorand is distributed in the hope that it will be useful,
// but WITHOUT ANY WARRANTY; without even the implied warranty of
// MERCHANTABILITY or FITNESS FOR A PARTICULAR PURPOSE.  See the
// GNU Affero General Public License for more details.
//
// You should have received a copy of the GNU Affero General Public License
// along with go-algorand.  If not, see <https://www.gnu.org/licenses/>.

package cloudflare

import (
	"context"
	"fmt"
	"io/ioutil"
	"net/http"
	"strings"
)

const (
	cloudFlareURI = "https://api.cloudflare.com/client/v4/"
	// AutomaticTTL should be used to request cloudflare's Automatic TTL setting (which is 1).
	AutomaticTTL = 1
)

// ErrUserNotPermitted is used when a user that is not permitted in a given zone attempt to perform an operation on that zone.
var ErrUserNotPermitted = fmt.Errorf("user not permitted in zone")

// ErrDuplicateZoneNameFound is used when a user that is not permitted in a given zone attempt to perform an operation on that zone.
var ErrDuplicateZoneNameFound = fmt.Errorf("more than a single zone name found to match the requested zone name")

// Cred contains the credentials used to authenticate with the cloudflare API.
type Cred struct {
	authEmail string
	authKey   string
}

// DNS is the cloudflare package main access class. Initiate an instance of this class to access the clouldflare APIs.
type DNS struct {
	zoneID string
	Cred
}

// NewCred creates a new credential structure used to authenticate with the cloudflare service.
func NewCred(authEmail string, authKey string) *Cred {
	return &Cred{
		authEmail: authEmail,
		authKey:   authKey,
	}
}

// NewDNS create a new instance of clouldflare DNS services class
func NewDNS(zoneID string, authEmail string, authKey string) *DNS {
	return &DNS{
		zoneID: zoneID,
		Cred: Cred{
			authEmail: authEmail,
			authKey:   authKey,
		},
	}
}

// SetDNSRecord sets the DNS record to the given content.
func (d *DNS) SetDNSRecord(ctx context.Context, recordType string, name string, content string, ttl uint, priority uint, proxied bool) error {
	entries, err := d.ListDNSRecord(ctx, recordType, name, content, "", "", "")
	if err != nil {
		return err
	}
	if len(entries) != 0 {
		fmt.Printf("DNS entry for '%s'='%s' already exists, updating.\n", name, content)
		return d.UpdateDNSRecord(ctx, entries[0].ID, recordType, name, content, ttl, priority, proxied)
	}
	return d.CreateDNSRecord(ctx, recordType, name, content, ttl, priority, proxied)
}

// SetSRVRecord sets the DNS SRV record to the given content.
func (d *DNS) SetSRVRecord(ctx context.Context, name string, target string, ttl uint, priority uint, port uint, service string, protocol string, weight uint) error {
	entries, err := d.ListDNSRecord(ctx, "SRV", service+"."+protocol+"."+name, target, "", "", "")

	if err != nil {
		return err
	}
	if len(entries) != 0 {
		fmt.Printf("SRV entry for '%s'='%s' already exists, updating\n", name, target)
		return d.UpdateSRVRecord(ctx, entries[0].ID, name, target, ttl, priority, port, service, protocol, weight)
	}

	return d.CreateSRVRecord(ctx, name, target, ttl, priority, port, service, protocol, weight)
}

// ClearSRVRecord clears the DNS SRV record to the given content.
func (d *DNS) ClearSRVRecord(ctx context.Context, name string, target string, service string, protocol string) error {
	entries, err := d.ListDNSRecord(ctx, "SRV", service+"."+protocol+"."+name, target, "", "", "")

	if err != nil {
		return err
	}
	if len(entries) == 0 {
		fmt.Printf("No SRV entry for '%s'='%s'.\n", name, target)
		return nil
	}

	return d.DeleteDNSRecord(ctx, entries[0].ID)
}

// ListDNSRecord list the dns records that matches the given parameters.
func (d *DNS) ListDNSRecord(ctx context.Context, recordType string, name string, content string, order string, direction string, match string) ([]DNSRecordResponseEntry, error) {
	result := []DNSRecordResponseEntry{}
	const perPage uint = 100
	pageIndex := uint(1)
	queryContent := content
	if recordType == "SRV" {
		queryContent = ""
	}
	for {
		request, err := listDNSRecordRequest(d.zoneID, d.authEmail, d.authKey, recordType, name, queryContent, pageIndex, perPage, order, direction, match)
		if err != nil {
			return []DNSRecordResponseEntry{}, err
		}
		client := &http.Client{}
		response, err := client.Do(request.WithContext(ctx))
		if err != nil {
			return []DNSRecordResponseEntry{}, err
		}

		parsedReponse, err := parseListDNSRecordResponse(response)
		if err != nil {
			return []DNSRecordResponseEntry{}, err
		}
		if len(parsedReponse.Errors) > 0 {
			return []DNSRecordResponseEntry{}, fmt.Errorf("Failed to list DNS entries. %+v", parsedReponse.Errors)
		}
		result = append(result, parsedReponse.Result...)
		if parsedReponse.ResultInfo.TotalPages <= int(pageIndex) {
			break
		}
		pageIndex++
	}
	if recordType == "SRV" && content != "" {
		content = strings.ToLower(content)
		for i := len(result) - 1; i >= 0; i-- {
			if !strings.HasSuffix(strings.ToLower(result[i].Content), content) {
				result = append(result[:i], result[i+1:]...)
			}
		}
	}
	return result, nil
}

// CreateDNSRecord creates the DNS record with the given content.
func (d *DNS) CreateDNSRecord(ctx context.Context, recordType string, name string, content string, ttl uint, priority uint, proxied bool) error {
	request, err := createDNSRecordRequest(d.zoneID, d.authEmail, d.authKey, recordType, name, content, ttl, priority, proxied)
	if err != nil {
		return err
	}
	client := &http.Client{}
	response, err := client.Do(request.WithContext(ctx))
	if err != nil {
		return err
	}

	parsedResponse, err := parseCreateDNSRecordResponse(response)
	if err != nil {
		return err
	}
	if parsedResponse.Success == false {
		request, _ := createDNSRecordRequest(d.zoneID, d.authEmail, d.authKey, recordType, name, content, ttl, priority, proxied)
		requestBody, _ := request.GetBody()
		bodyBytes, _ := ioutil.ReadAll(requestBody)
<<<<<<< HEAD
		return fmt.Errorf("failed to create DNS record. Request body = %s, parsed response : %#v", string(bodyBytes), parsedResponse)
=======
		return fmt.Errorf("failed to create DNS record. Request url = '%v', body = %s, parsed response : %#v, response headers = %#v", request.URL, string(bodyBytes), parsedResponse, response.Header)
>>>>>>> 5df2b13a
	}
	return nil
}

// CreateSRVRecord creates the DNS record with the given content.
func (d *DNS) CreateSRVRecord(ctx context.Context, name string, target string, ttl uint, priority uint, port uint, service string, protocol string, weight uint) error {
	request, err := createSRVRecordRequest(d.zoneID, d.authEmail, d.authKey, name, service, protocol, weight, port, ttl, priority, target)
	if err != nil {
		return err
	}
	client := &http.Client{}
	response, err := client.Do(request.WithContext(ctx))
	if err != nil {
		return err
	}

	parsedResponse, err := parseCreateDNSRecordResponse(response)
	if err != nil {
		return err
	}
	if parsedResponse.Success == false {
		request, _ := createSRVRecordRequest(d.zoneID, d.authEmail, d.authKey, name, service, protocol, weight, port, ttl, priority, target)
		requestBody, _ := request.GetBody()
		bodyBytes, _ := ioutil.ReadAll(requestBody)
<<<<<<< HEAD
		return fmt.Errorf("failed to create SRV record. Request body = %s, parsed response : %#v", string(bodyBytes), parsedResponse)
=======
		return fmt.Errorf("failed to create SRV record. Request url = '%v', body = %s, parsedResponse = %#v, response headers = %#v", request.URL, string(bodyBytes), parsedResponse, response.Header)
>>>>>>> 5df2b13a
	}
	return nil
}

// DeleteDNSRecord deletes a single DNS entry
func (d *DNS) DeleteDNSRecord(ctx context.Context, recordID string) error {
	request, err := deleteDNSRecordRequest(d.zoneID, d.authEmail, d.authKey, recordID)
	if err != nil {
		return err
	}
	client := &http.Client{}
	response, err := client.Do(request.WithContext(ctx))
	if err != nil {
		return err
	}

	parsedResponse, err := parseDeleteDNSRecordResponse(response)
	if err != nil {
		return err
	}
	if parsedResponse.Success == false {
		request, _ := deleteDNSRecordRequest(d.zoneID, d.authEmail, d.authKey, recordID)
		requestBody, _ := request.GetBody()
		bodyBytes, _ := ioutil.ReadAll(requestBody)
<<<<<<< HEAD
		return fmt.Errorf("failed to delete DNS record. Request body = %s, parsed response : %#v", string(bodyBytes), parsedResponse)
=======
		return fmt.Errorf("failed to delete DNS record. Request url = '%v', body = %s, parsedResponse = %#v, response headers = %#v", request.URL, string(bodyBytes), parsedResponse, response.Header)
>>>>>>> 5df2b13a
	}
	return nil
}

// UpdateDNSRecord update the DNS record with the given content.
func (d *DNS) UpdateDNSRecord(ctx context.Context, recordID string, recordType string, name string, content string, ttl uint, priority uint, proxied bool) error {
	request, err := updateDNSRecordRequest(d.zoneID, d.authEmail, d.authKey, recordType, recordID, name, content, ttl, priority, proxied)
	if err != nil {
		return err
	}
	client := &http.Client{}
	response, err := client.Do(request.WithContext(ctx))
	if err != nil {
		return err
	}

	parsedResponse, err := parseUpdateDNSRecordResponse(response)
	if err != nil {
		return err
	}

	if parsedResponse.Success == false {
		request, _ := updateDNSRecordRequest(d.zoneID, d.authEmail, d.authKey, recordType, recordID, name, content, ttl, priority, proxied)
		requestBody, _ := request.GetBody()
		bodyBytes, _ := ioutil.ReadAll(requestBody)
<<<<<<< HEAD
		return fmt.Errorf("failed to update DNS record. Request body = %s, parsedResponse = %#v", string(bodyBytes), parsedResponse)
=======
		return fmt.Errorf("failed to update DNS record. Request url = '%v', body = %s, parsedResponse = %#v, response headers = %#v", request.URL, string(bodyBytes), parsedResponse, response.Header)
>>>>>>> 5df2b13a
	}

	return nil
}

// UpdateSRVRecord update the DNS record with the given content.
func (d *DNS) UpdateSRVRecord(ctx context.Context, recordID string, name string, target string, ttl uint, priority uint, port uint, service string, protocol string, weight uint) error {
	request, err := updateSRVRecordRequest(d.zoneID, d.authEmail, d.authKey, recordID, name, service, protocol, weight, port, ttl, priority, target)
	if err != nil {
		return err
	}
	client := &http.Client{}
	response, err := client.Do(request.WithContext(ctx))
	if err != nil {
		return err
	}

	parsedResponse, err := parseUpdateDNSRecordResponse(response)
	if err != nil {
		return err
	}
	if parsedResponse.Success == false {
		request, _ := updateSRVRecordRequest(d.zoneID, d.authEmail, d.authKey, recordID, name, service, protocol, weight, port, ttl, priority, target)
		requestBody, _ := request.GetBody()
		bodyBytes, _ := ioutil.ReadAll(requestBody)
<<<<<<< HEAD
		return fmt.Errorf("failed to update SRV record. Request body = %s, parsedResponse = %#v", string(bodyBytes), parsedResponse)
=======
		return fmt.Errorf("failed to update SRV record. Request url = '%v', body = %s, parsedResponse = %#v, response headers = %#v", request.URL, string(bodyBytes), parsedResponse, response.Header)
>>>>>>> 5df2b13a
	}
	return nil
}

// Zone represent a single zone on the cloudflare API.
type Zone struct {
	DomainName string
	ZoneID     string
}

// GetZones returns a list of zones that are associated with cloudflare.
func (c *Cred) GetZones(ctx context.Context) (zones []Zone, err error) {
	request, err := getZonesRequest(c.authEmail, c.authKey)
	if err != nil {
		return nil, err
	}
	client := &http.Client{}
	response, err := client.Do(request.WithContext(ctx))
	if err != nil {
		return nil, err
	}

	parsedResponse, err := parseGetZonesResponse(response)
	if err != nil {
		return nil, err
	}
	if parsedResponse.Success == false {
		request, _ := getZonesRequest(c.authEmail, c.authKey)
		requestBody, _ := request.GetBody()
		bodyBytes, _ := ioutil.ReadAll(requestBody)
<<<<<<< HEAD
		return nil, fmt.Errorf("failed to retrieve zone records. Request body = %s, parsed response : %#v", string(bodyBytes), parsedResponse)
=======
		return nil, fmt.Errorf("failed to retrieve zone records. Request url = '%v', body = %s, parsedResponse = %#v, response headers = %#v", request.URL, string(bodyBytes), parsedResponse, response.Header)
>>>>>>> 5df2b13a
	}

	for _, z := range parsedResponse.Result {
		zones = append(zones,
			Zone{
				DomainName: z.Name,
				ZoneID:     z.ID,
			},
		)
	}
	return zones, err
}

// GetZoneID returns a zoneID that matches the requested zoneDomainName.
func (c *Cred) GetZoneID(ctx context.Context, zoneDomainName string) (zoneID string, err error) {
	zones, err := c.GetZones(ctx)
	if err != nil {
		return
	}
	if len(zones) == 0 {
		err = ErrUserNotPermitted
		return
	}
	zoneDomainName = strings.ToLower(zoneDomainName)
	var matchingZone Zone
	for _, zone := range zones {
		if zoneDomainName == strings.ToLower(zone.DomainName) {
			// found a match.
			if matchingZone.ZoneID != "" {
				// we already had a previous match ?!
				err = ErrDuplicateZoneNameFound
				return
			}
			matchingZone = zone
		}
	}
	if matchingZone.ZoneID == "" {
		err = fmt.Errorf("no zones matching %s for specified credentials", zoneDomainName)
		return
	}
	return matchingZone.ZoneID, nil
}

// ExportZone exports the zone into a BIND config bytes array
func (d *DNS) ExportZone(ctx context.Context) (exportedZoneBytes []byte, err error) {
	request, err := exportZoneRequest(d.zoneID, d.authEmail, d.authKey)
	if err != nil {
		return nil, err
	}
	client := &http.Client{}
	response, err := client.Do(request.WithContext(ctx))
	if err != nil {
		return nil, err
	}
	defer response.Body.Close()
	body, err := ioutil.ReadAll(response.Body)
	if err != nil {
		return nil, err
	}
	return body, nil
}<|MERGE_RESOLUTION|>--- conflicted
+++ resolved
@@ -174,11 +174,7 @@
 		request, _ := createDNSRecordRequest(d.zoneID, d.authEmail, d.authKey, recordType, name, content, ttl, priority, proxied)
 		requestBody, _ := request.GetBody()
 		bodyBytes, _ := ioutil.ReadAll(requestBody)
-<<<<<<< HEAD
-		return fmt.Errorf("failed to create DNS record. Request body = %s, parsed response : %#v", string(bodyBytes), parsedResponse)
-=======
 		return fmt.Errorf("failed to create DNS record. Request url = '%v', body = %s, parsed response : %#v, response headers = %#v", request.URL, string(bodyBytes), parsedResponse, response.Header)
->>>>>>> 5df2b13a
 	}
 	return nil
 }
@@ -203,11 +199,7 @@
 		request, _ := createSRVRecordRequest(d.zoneID, d.authEmail, d.authKey, name, service, protocol, weight, port, ttl, priority, target)
 		requestBody, _ := request.GetBody()
 		bodyBytes, _ := ioutil.ReadAll(requestBody)
-<<<<<<< HEAD
-		return fmt.Errorf("failed to create SRV record. Request body = %s, parsed response : %#v", string(bodyBytes), parsedResponse)
-=======
 		return fmt.Errorf("failed to create SRV record. Request url = '%v', body = %s, parsedResponse = %#v, response headers = %#v", request.URL, string(bodyBytes), parsedResponse, response.Header)
->>>>>>> 5df2b13a
 	}
 	return nil
 }
@@ -232,11 +224,7 @@
 		request, _ := deleteDNSRecordRequest(d.zoneID, d.authEmail, d.authKey, recordID)
 		requestBody, _ := request.GetBody()
 		bodyBytes, _ := ioutil.ReadAll(requestBody)
-<<<<<<< HEAD
-		return fmt.Errorf("failed to delete DNS record. Request body = %s, parsed response : %#v", string(bodyBytes), parsedResponse)
-=======
 		return fmt.Errorf("failed to delete DNS record. Request url = '%v', body = %s, parsedResponse = %#v, response headers = %#v", request.URL, string(bodyBytes), parsedResponse, response.Header)
->>>>>>> 5df2b13a
 	}
 	return nil
 }
@@ -262,11 +250,7 @@
 		request, _ := updateDNSRecordRequest(d.zoneID, d.authEmail, d.authKey, recordType, recordID, name, content, ttl, priority, proxied)
 		requestBody, _ := request.GetBody()
 		bodyBytes, _ := ioutil.ReadAll(requestBody)
-<<<<<<< HEAD
-		return fmt.Errorf("failed to update DNS record. Request body = %s, parsedResponse = %#v", string(bodyBytes), parsedResponse)
-=======
 		return fmt.Errorf("failed to update DNS record. Request url = '%v', body = %s, parsedResponse = %#v, response headers = %#v", request.URL, string(bodyBytes), parsedResponse, response.Header)
->>>>>>> 5df2b13a
 	}
 
 	return nil
@@ -292,11 +276,7 @@
 		request, _ := updateSRVRecordRequest(d.zoneID, d.authEmail, d.authKey, recordID, name, service, protocol, weight, port, ttl, priority, target)
 		requestBody, _ := request.GetBody()
 		bodyBytes, _ := ioutil.ReadAll(requestBody)
-<<<<<<< HEAD
-		return fmt.Errorf("failed to update SRV record. Request body = %s, parsedResponse = %#v", string(bodyBytes), parsedResponse)
-=======
 		return fmt.Errorf("failed to update SRV record. Request url = '%v', body = %s, parsedResponse = %#v, response headers = %#v", request.URL, string(bodyBytes), parsedResponse, response.Header)
->>>>>>> 5df2b13a
 	}
 	return nil
 }
@@ -327,11 +307,7 @@
 		request, _ := getZonesRequest(c.authEmail, c.authKey)
 		requestBody, _ := request.GetBody()
 		bodyBytes, _ := ioutil.ReadAll(requestBody)
-<<<<<<< HEAD
-		return nil, fmt.Errorf("failed to retrieve zone records. Request body = %s, parsed response : %#v", string(bodyBytes), parsedResponse)
-=======
 		return nil, fmt.Errorf("failed to retrieve zone records. Request url = '%v', body = %s, parsedResponse = %#v, response headers = %#v", request.URL, string(bodyBytes), parsedResponse, response.Header)
->>>>>>> 5df2b13a
 	}
 
 	for _, z := range parsedResponse.Result {

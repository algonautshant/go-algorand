// Copyright (C) 2019-2020 Algorand, Inc.
// This file is part of go-algorand
//
// go-algorand is free software: you can redistribute it and/or modify
// it under the terms of the GNU Affero General Public License as
// published by the Free Software Foundation, either version 3 of the
// License, or (at your option) any later version.
//
// go-algorand is distributed in the hope that it will be useful,
// but WITHOUT ANY WARRANTY; without even the implied warranty of
// MERCHANTABILITY or FITNESS FOR A PARTICULAR PURPOSE.  See the
// GNU Affero General Public License for more details.
//
// You should have received a copy of the GNU Affero General Public License
// along with go-algorand.  If not, see <https://www.gnu.org/licenses/>.

package ledger

import (
	"crypto/rand"
	"database/sql"
	"fmt"
	"io/ioutil"
	"os"
	"path/filepath"
	"reflect"
	"testing"

	"github.com/stretchr/testify/require"

	"github.com/algorand/go-algorand/agreement"
	"github.com/algorand/go-algorand/config"
	"github.com/algorand/go-algorand/crypto"
	"github.com/algorand/go-algorand/data/basics"
	"github.com/algorand/go-algorand/data/bookkeeping"
	"github.com/algorand/go-algorand/data/transactions"
	"github.com/algorand/go-algorand/libgoal"
	"github.com/algorand/go-algorand/logging"
	"github.com/algorand/go-algorand/protocol"
)

type wrappedLedger struct {
	l               *Ledger
	minQueriedBlock basics.Round
}

func (wl *wrappedLedger) recordBlockQuery(rnd basics.Round) {
	if rnd < wl.minQueriedBlock {
		wl.minQueriedBlock = rnd
	}
}

func (wl *wrappedLedger) Block(rnd basics.Round) (bookkeeping.Block, error) {
	wl.recordBlockQuery(rnd)
	return wl.l.Block(rnd)
}

func (wl *wrappedLedger) BlockHdr(rnd basics.Round) (bookkeeping.BlockHeader, error) {
	wl.recordBlockQuery(rnd)
	return wl.l.BlockHdr(rnd)
}

func (wl *wrappedLedger) trackerEvalVerified(blk bookkeeping.Block) (StateDelta, error) {
	return wl.l.trackerEvalVerified(blk)
}

func (wl *wrappedLedger) Latest() basics.Round {
	return wl.l.Latest()
}

func (wl *wrappedLedger) trackerDB() dbPair {
	return wl.l.trackerDB()
}

func (wl *wrappedLedger) blockDB() dbPair {
	return wl.l.blockDB()
}

func (wl *wrappedLedger) trackerLog() logging.Logger {
	return wl.l.trackerLog()
}

func getInitState() (genesisInitState InitState) {
	blk := bookkeeping.Block{}
	blk.CurrentProtocol = protocol.ConsensusCurrentVersion
	blk.RewardsPool = testPoolAddr
	blk.FeeSink = testSinkAddr

	accts := make(map[basics.Address]basics.AccountData)
	accts[testPoolAddr] = basics.MakeAccountData(basics.NotParticipating, basics.MicroAlgos{Raw: 1234567890})
	accts[testSinkAddr] = basics.MakeAccountData(basics.NotParticipating, basics.MicroAlgos{Raw: 1234567890})

	genesisInitState.Accounts = accts
	genesisInitState.Block = blk
	genesisInitState.GenesisHash = crypto.Digest{}
	return genesisInitState
}

func TestArchival(t *testing.T) {
	// This test ensures that trackers return the correct value from
	// committedUpTo() -- that is, if they return round rnd, then they
	// do not ask for any round before rnd on a subsequent call to
	// loadFromDisk().
	//
	// We generate mostly empty blocks, with the exception of timestamps,
	// which affect participationTracker.committedUpTo()'s return value.

	dbName := fmt.Sprintf("%s.%d", t.Name(), crypto.RandUint64())
	genesisInitState := getInitState()
	const inMem = true
<<<<<<< HEAD
	const archival = true
	log := logging.TestingLog(t)
	l, err := OpenLedger(log, dbName, inMem, genesisInitState, archival)
=======
	cfg := config.GetDefaultLocal()
	cfg.Archival = true
	log := logging.TestingLog(t)
	l, err := OpenLedger(log, dbName, inMem, genesisInitState, cfg)
>>>>>>> fdf3a4c2
	require.NoError(t, err)
	defer l.Close()
	wl := &wrappedLedger{
		l: l,
	}

	nonZeroMinSaves := 0
	blk := genesisInitState.Block

	for i := 0; i < 2000; i++ {
		blk.BlockHeader.Round++
		blk.BlockHeader.TimeStamp += int64(crypto.RandUint64() % 100 * 1000)
		wl.l.AddBlock(blk, agreement.Certificate{})

		// Don't bother checking the trackers every round -- it's too slow..
		if crypto.RandUint64()%23 > 0 {
			continue
		}

		wl.l.WaitForCommit(blk.Round())
		minMinSave, err := checkTrackers(t, wl, blk.Round())
		require.NoError(t, err)
		if err != nil {
			// Return early, to help with iterative debugging
			return
		}

		if minMinSave > 0 {
			nonZeroMinSaves++
		}

		if nonZeroMinSaves > 20 {
			// Every tracker has given the ledger a chance to GC a few blocks
			return
		}
	}

	t.Error("Did not observe every tracker GCing the ledger")
}

func TestArchivalRestart(t *testing.T) {
	// Start in archival mode, add 2K blocks, restart, ensure all blocks are there

	dbTempDir, err := ioutil.TempDir("", "testdir"+t.Name())
	require.NoError(t, err)
	dbName := fmt.Sprintf("%s.%d", t.Name(), crypto.RandUint64())
	dbPrefix := filepath.Join(dbTempDir, dbName)
	defer os.RemoveAll(dbTempDir)

	genesisInitState := getInitState()
	const inMem = false // use persistent storage
	cfg := config.GetDefaultLocal()
	cfg.Archival = true

	l, err := OpenLedger(logging.Base(), dbPrefix, inMem, genesisInitState, cfg)
	require.NoError(t, err)
	blk := genesisInitState.Block

	const maxBlocks = 2000
	for i := 0; i < maxBlocks; i++ {
		blk.BlockHeader.Round++
		blk.BlockHeader.TimeStamp += int64(crypto.RandUint64() % 100 * 1000)
		l.AddBlock(blk, agreement.Certificate{})
	}
	l.WaitForCommit(blk.Round())

	var latest, earliest basics.Round
	err = l.blockDBs.rdb.Atomic(func(tx *sql.Tx) error {
		latest, err = blockLatest(tx)
		require.NoError(t, err)

		earliest, err = blockEarliest(tx)
		require.NoError(t, err)
		return err
	})
	require.NoError(t, err)
	require.Equal(t, basics.Round(maxBlocks), latest)
	require.Equal(t, basics.Round(0), earliest)
	// close and reopen the same DB, ensure latest/earliest are not changed
	l.Close()
	l, err = OpenLedger(logging.Base(), dbPrefix, inMem, genesisInitState, cfg)
	require.NoError(t, err)
	defer l.Close()

	err = l.blockDBs.rdb.Atomic(func(tx *sql.Tx) error {
		latest, err = blockLatest(tx)
		require.NoError(t, err)

		earliest, err = blockEarliest(tx)
		require.NoError(t, err)
		return err
	})
	require.NoError(t, err)
	require.Equal(t, basics.Round(maxBlocks), latest)
	require.Equal(t, basics.Round(0), earliest)
}

func makeUnsignedAssetCreateTx(firstValid, lastValid basics.Round, total uint64, defaultFrozen bool, manager string, reserve string, freeze string, clawback string, unitName string, assetName string, url string, metadataHash []byte) (transactions.Transaction, error) {
	var tx transactions.Transaction
	var err error

	tx.Type = protocol.AssetConfigTx
	tx.FirstValid = firstValid
	tx.LastValid = lastValid
	tx.AssetParams = basics.AssetParams{
		Total:         total,
		DefaultFrozen: defaultFrozen,
	}
	tx.AssetParams.Manager, err = basics.UnmarshalChecksumAddress(manager)
	if err != nil {
		return tx, err
	}
	tx.AssetParams.Reserve, err = basics.UnmarshalChecksumAddress(reserve)
	if err != nil {
		return tx, err
	}
	tx.AssetParams.Freeze, err = basics.UnmarshalChecksumAddress(freeze)
	if err != nil {
		return tx, err
	}
	tx.AssetParams.Clawback, err = basics.UnmarshalChecksumAddress(clawback)
	if err != nil {
		return tx, err
	}
	tx.AssetParams.URL = url
	copy(tx.AssetParams.MetadataHash[:], metadataHash)
	tx.AssetParams.UnitName = unitName
	tx.AssetParams.AssetName = assetName
	return tx, nil
}

func makeUnsignedAssetDestroyTx(client libgoal.Client, firstValid, lastValid basics.Round, assetIndex uint64) (transactions.Transaction, error) {
	txn, err := client.MakeUnsignedAssetDestroyTx(assetIndex)
	if err != nil {
		return transactions.Transaction{}, err
	}
	txn.FirstValid = firstValid
	txn.LastValid = lastValid
	return txn, nil
}

func TestArchivalAssets(t *testing.T) {
	// Start in archival mode, add 2K blocks with asset txns, restart, ensure all
	// assets are there in index unless they were deleted

	dbTempDir, err := ioutil.TempDir("", "testdir"+t.Name())
	require.NoError(t, err)
	dbName := fmt.Sprintf("%s.%d", t.Name(), crypto.RandUint64())
	dbPrefix := filepath.Join(dbTempDir, dbName)
	defer os.RemoveAll(dbTempDir)

	genesisInitState := getInitState()

	// Enable assets
	genesisInitState.Block.BlockHeader.GenesisHash = crypto.Digest{}
	genesisInitState.Block.CurrentProtocol = protocol.ConsensusFuture
	genesisInitState.GenesisHash = crypto.Digest{1}
	genesisInitState.Block.BlockHeader.GenesisHash = crypto.Digest{1}

	// true = created, false = deleted
	assetIdxs := make(map[basics.AssetIndex]bool)
	assetCreators := make(map[basics.AssetIndex]basics.Address)

	// keep track of existing/deleted assets for sanity check at end
	var expectedExisting int
	var expectedDeleted int

	// give creators money for min balance
	const maxBlocks = 2000
	var creators []basics.Address
	for i := 0; i < maxBlocks; i++ {
		creator := basics.Address{}
		_, err = rand.Read(creator[:])
		require.NoError(t, err)
		creators = append(creators, creator)
		genesisInitState.Accounts[creator] = basics.MakeAccountData(basics.Offline, basics.MicroAlgos{Raw: 1234567890})
	}

	// open ledger
	const inMem = false // use persistent storage
	cfg := config.GetDefaultLocal()
	cfg.Archival = true
	l, err := OpenLedger(logging.Base(), dbPrefix, inMem, genesisInitState, cfg)
	require.NoError(t, err)
	blk := genesisInitState.Block

	// create assets
	client := libgoal.Client{}
	for i := 0; i < maxBlocks; i++ {
		blk.BlockHeader.Round++
		blk.BlockHeader.TimeStamp += int64(crypto.RandUint64() % 100 * 1000)

		// make a transaction that will create an asset
		creatorEncoded := creators[i].String()
		tx, err := makeUnsignedAssetCreateTx(blk.BlockHeader.Round-1, blk.BlockHeader.Round+3, 100, false, creatorEncoded, creatorEncoded, creatorEncoded, creatorEncoded, "m", "m", "", nil)
		require.NoError(t, err)
		tx.Sender = creators[i]
		createdAssetIdx := basics.AssetIndex(blk.BlockHeader.TxnCounter + 1)
		expectedExisting++

		// mark asset as created for checking later
		assetIdxs[createdAssetIdx] = true
		assetCreators[createdAssetIdx] = tx.Sender
		blk.BlockHeader.TxnCounter++

		// make a payset
		var payset transactions.Payset
		stxnib := makeSignedTxnInBlock(tx)
		payset = append(payset, stxnib)
		blk.Payset = payset

		// for one of the assets, delete it in the same block
		if i == maxBlocks/2 {
			tx0, err := makeUnsignedAssetDestroyTx(client, blk.BlockHeader.Round-1, blk.BlockHeader.Round+3, blk.BlockHeader.TxnCounter)
			require.NoError(t, err)
			tx0.Sender = assetCreators[createdAssetIdx]
			blk.Payset = append(blk.Payset, makeSignedTxnInBlock(tx0))
			assetIdxs[createdAssetIdx] = false
			blk.BlockHeader.TxnCounter++
			expectedExisting--
			expectedDeleted++
		}

		// Add the block
		err = l.AddBlock(blk, agreement.Certificate{})
		require.NoError(t, err)
	}
	l.WaitForCommit(blk.Round())

	// check that we can fetch creator for all created assets and can't for
	// deleted assets
	var existing, deleted int
	for aidx, status := range assetIdxs {
		c, err := l.GetAssetCreator(aidx)
		if status {
			require.NoError(t, err)
			require.Equal(t, assetCreators[aidx], c)
			existing++
		} else {
			require.Error(t, err)
			require.Equal(t, basics.Address{}, c)
			deleted++
		}
	}
	require.Equal(t, expectedExisting, existing)
	require.Equal(t, expectedDeleted, deleted)
	require.Equal(t, len(assetIdxs), existing+deleted)

	// close and reopen the same DB
	l.Close()
	l, err = OpenLedger(logging.Base(), dbPrefix, inMem, genesisInitState, cfg)
	require.NoError(t, err)
	defer l.Close()

	// check that we can fetch creator for all created assets and can't for
	// deleted assets
	existing = 0
	deleted = 0
	for aidx, status := range assetIdxs {
		c, err := l.GetAssetCreator(aidx)
		if status {
			require.NoError(t, err)
			require.Equal(t, assetCreators[aidx], c)
			existing++
		} else {
			require.Error(t, err)
			require.Equal(t, basics.Address{}, c)
			deleted++
		}
	}
	require.Equal(t, expectedExisting, existing)
	require.Equal(t, expectedDeleted, deleted)
	require.Equal(t, len(assetIdxs), existing+deleted)

	// delete an old asset and a new asset
	assetToDelete := basics.AssetIndex(1)
	tx0, err := makeUnsignedAssetDestroyTx(client, blk.BlockHeader.Round-1, blk.BlockHeader.Round+3, uint64(assetToDelete))
	require.NoError(t, err)
	tx0.Sender = assetCreators[assetToDelete]
	assetIdxs[assetToDelete] = false
	blk.BlockHeader.TxnCounter++
	expectedExisting--
	expectedDeleted++

	assetToDelete = basics.AssetIndex(maxBlocks)
	tx1, err := makeUnsignedAssetDestroyTx(client, blk.BlockHeader.Round-1, blk.BlockHeader.Round+3, uint64(assetToDelete))
	require.NoError(t, err)
	tx1.Sender = assetCreators[assetToDelete]
	assetIdxs[assetToDelete] = false
	blk.BlockHeader.TxnCounter++
	expectedExisting--
	expectedDeleted++

	// start mining a block with the deletion txns
	blk.BlockHeader.Round++
	blk.BlockHeader.TimeStamp += int64(crypto.RandUint64() % 100 * 1000)

	// make a payset
	var payset transactions.Payset
	payset = append(payset, makeSignedTxnInBlock(tx0))
	payset = append(payset, makeSignedTxnInBlock(tx1))
	blk.Payset = payset

	// add the block
	err = l.AddBlock(blk, agreement.Certificate{})
	require.NoError(t, err)
	l.WaitForCommit(blk.Round())

	// check that we can fetch creator for all created assets and can't for
	// deleted assets
	existing = 0
	deleted = 0
	for aidx, status := range assetIdxs {
		c, err := l.GetAssetCreator(aidx)
		if status {
			require.NoError(t, err)
			require.Equal(t, assetCreators[aidx], c)
			existing++
		} else {
			require.Error(t, err)
			require.Equal(t, basics.Address{}, c)
			deleted++
		}
	}
	require.Equal(t, expectedExisting, existing)
	require.Equal(t, expectedDeleted, deleted)
	require.Equal(t, len(assetIdxs), existing+deleted)

	// Mine another maxBlocks blocks
	for i := 0; i < maxBlocks; i++ {
		blk.BlockHeader.Round++
		blk.BlockHeader.TimeStamp += int64(crypto.RandUint64() % 100 * 1000)
		blk.Payset = nil
		err = l.AddBlock(blk, agreement.Certificate{})
		require.NoError(t, err)
	}
	l.WaitForCommit(blk.Round())

	// close and reopen the same DB
	l.Close()
	l, err = OpenLedger(logging.Base(), dbPrefix, inMem, genesisInitState, cfg)
	require.NoError(t, err)
	defer l.Close()

	// check that we can fetch creator for all created assets and can't for
	// deleted assets
	existing = 0
	deleted = 0
	for aidx, status := range assetIdxs {
		c, err := l.GetAssetCreator(aidx)
		if status {
			require.NoError(t, err)
			require.Equal(t, assetCreators[aidx], c)
			existing++
		} else {
			require.Error(t, err)
			require.Equal(t, basics.Address{}, c)
			deleted++
		}
	}
	require.Equal(t, expectedExisting, existing)
	require.Equal(t, expectedDeleted, deleted)
	require.Equal(t, len(assetIdxs), existing+deleted)
}

func makeSignedTxnInBlock(tx transactions.Transaction) transactions.SignedTxnInBlock {
	return transactions.SignedTxnInBlock{
		SignedTxnWithAD: transactions.SignedTxnWithAD{
			SignedTxn: transactions.SignedTxn{
				Txn: tx,
			},
		},
		HasGenesisID: true,
	}
}

func TestArchivalFromNonArchival(t *testing.T) {
	// Start in non-archival mode, add 2K blocks, restart in archival mode ensure only genesis block is there

	dbTempDir, err := ioutil.TempDir(os.TempDir(), "testdir")
	require.NoError(t, err)
	dbName := fmt.Sprintf("%s.%d", t.Name(), crypto.RandUint64())
	dbPrefix := filepath.Join(dbTempDir, dbName)
	defer os.RemoveAll(dbTempDir)

	genesisInitState := getInitState()
	const inMem = false // use persistent storage
	cfg := config.GetDefaultLocal()
	cfg.Archival = false

	log := logging.TestingLog(t)
<<<<<<< HEAD
	l, err := OpenLedger(log, dbPrefix, inMem, genesisInitState, archival)
=======
	l, err := OpenLedger(log, dbPrefix, inMem, genesisInitState, cfg)
>>>>>>> fdf3a4c2
	require.NoError(t, err)
	blk := genesisInitState.Block

	const maxBlocks = 2000
	for i := 0; i < maxBlocks; i++ {
		blk.BlockHeader.Round++
		blk.BlockHeader.TimeStamp += int64(crypto.RandUint64() % 100 * 1000)
		l.AddBlock(blk, agreement.Certificate{})
	}
	l.WaitForCommit(blk.Round())

	var latest, earliest basics.Round
	err = l.blockDBs.rdb.Atomic(func(tx *sql.Tx) error {
		latest, err = blockLatest(tx)
		require.NoError(t, err)

		earliest, err = blockEarliest(tx)
		require.NoError(t, err)
		return err
	})
	require.NoError(t, err)
	require.Equal(t, basics.Round(maxBlocks), latest)
	require.True(t, basics.Round(0) < earliest, fmt.Sprintf("%d < %d", basics.Round(0), earliest))

	// close and reopen the same DB, ensure the DB truncated
	l.Close()

<<<<<<< HEAD
	archival = true
	l, err = OpenLedger(log, dbPrefix, inMem, genesisInitState, archival)
=======
	cfg.Archival = true
	l, err = OpenLedger(log, dbPrefix, inMem, genesisInitState, cfg)
>>>>>>> fdf3a4c2
	require.NoError(t, err)
	defer l.Close()

	err = l.blockDBs.rdb.Atomic(func(tx *sql.Tx) error {
		latest, err = blockLatest(tx)
		require.NoError(t, err)

		earliest, err = blockEarliest(tx)
		require.NoError(t, err)
		return err
	})
	require.NoError(t, err)
	require.Equal(t, basics.Round(0), earliest)
	require.Equal(t, basics.Round(0), latest)
}

func checkTrackers(t *testing.T, wl *wrappedLedger, rnd basics.Round) (basics.Round, error) {
	minMinSave := rnd
	var minSave basics.Round
	var cleanTracker ledgerTracker
	var trackerType reflect.Type
	for _, trk := range wl.l.trackers.trackers {
		wl.l.trackerMu.RLock()
		if au, ok := trk.(*accountUpdates); ok {
			au.waitAccountsWriting()
			minSave = trk.committedUpTo(rnd)
			au.waitAccountsWriting()
			wl.l.trackerMu.RUnlock()
			if minSave < minMinSave {
				minMinSave = minSave
			}
			wl.minQueriedBlock = rnd

			trackerType = reflect.TypeOf(trk).Elem()
			cleanTracker = reflect.New(trackerType).Interface().(ledgerTracker)

			au = cleanTracker.(*accountUpdates)
			cfg := config.GetDefaultLocal()
			cfg.Archival = true
			au.initialize(cfg, "", au.initProto, wl.l.accts.initAccounts)
		} else {
			minSave = trk.committedUpTo(rnd)
			wl.l.trackerMu.RUnlock()
			if minSave < minMinSave {
				minMinSave = minSave
			}
			wl.minQueriedBlock = rnd

			trackerType = reflect.TypeOf(trk).Elem()
			cleanTracker = reflect.New(trackerType).Interface().(ledgerTracker)
		}

		cleanTracker.close()
		err := cleanTracker.loadFromDisk(wl)
		require.NoError(t, err)

		cleanTracker.close()

		// Special case: initAccounts reflects state after block 0,
		// so it's OK to return minSave=0 but query block 1.
		if minSave > wl.minQueriedBlock && minSave != 0 && wl.minQueriedBlock != 1 {
			return minMinSave, fmt.Errorf("tracker %v: committed %d, minSave %d > minQuery %d", trackerType, rnd, minSave, wl.minQueriedBlock)
		}
	}

	return minMinSave, nil
}<|MERGE_RESOLUTION|>--- conflicted
+++ resolved
@@ -108,16 +108,10 @@
 	dbName := fmt.Sprintf("%s.%d", t.Name(), crypto.RandUint64())
 	genesisInitState := getInitState()
 	const inMem = true
-<<<<<<< HEAD
-	const archival = true
-	log := logging.TestingLog(t)
-	l, err := OpenLedger(log, dbName, inMem, genesisInitState, archival)
-=======
 	cfg := config.GetDefaultLocal()
 	cfg.Archival = true
 	log := logging.TestingLog(t)
 	l, err := OpenLedger(log, dbName, inMem, genesisInitState, cfg)
->>>>>>> fdf3a4c2
 	require.NoError(t, err)
 	defer l.Close()
 	wl := &wrappedLedger{
@@ -509,11 +503,7 @@
 	cfg.Archival = false
 
 	log := logging.TestingLog(t)
-<<<<<<< HEAD
-	l, err := OpenLedger(log, dbPrefix, inMem, genesisInitState, archival)
-=======
 	l, err := OpenLedger(log, dbPrefix, inMem, genesisInitState, cfg)
->>>>>>> fdf3a4c2
 	require.NoError(t, err)
 	blk := genesisInitState.Block
 
@@ -541,13 +531,8 @@
 	// close and reopen the same DB, ensure the DB truncated
 	l.Close()
 
-<<<<<<< HEAD
-	archival = true
-	l, err = OpenLedger(log, dbPrefix, inMem, genesisInitState, archival)
-=======
 	cfg.Archival = true
 	l, err = OpenLedger(log, dbPrefix, inMem, genesisInitState, cfg)
->>>>>>> fdf3a4c2
 	require.NoError(t, err)
 	defer l.Close()
 

// Copyright (C) 2019-2021 Algorand, Inc.
// This file is part of go-algorand
//
// go-algorand is free software: you can redistribute it and/or modify
// it under the terms of the GNU Affero General Public License as
// published by the Free Software Foundation, either version 3 of the
// License, or (at your option) any later version.
//
// go-algorand is distributed in the hope that it will be useful,
// but WITHOUT ANY WARRANTY; without even the implied warranty of
// MERCHANTABILITY or FITNESS FOR A PARTICULAR PURPOSE.  See the
// GNU Affero General Public License for more details.
//
// You should have received a copy of the GNU Affero General Public License
// along with go-algorand.  If not, see <https://www.gnu.org/licenses/>.

package ledger

import (
	"fmt"
	"math/rand"
	"strings"
	"testing"

	"github.com/stretchr/testify/require"

	"github.com/algorand/go-algorand/config"
	"github.com/algorand/go-algorand/data/basics"
	"github.com/algorand/go-algorand/data/bookkeeping"
	"github.com/algorand/go-algorand/data/transactions"
	"github.com/algorand/go-algorand/ledger/ledgercore"
	"github.com/algorand/go-algorand/protocol"
)

type addrApp struct {
	addr   basics.Address
	aidx   basics.AppIndex
	global bool
}

type emptyLedger struct {
}

func (ml *emptyLedger) lookup(addr basics.Address) (basics.AccountData, error) {
	return basics.AccountData{}, nil
}

func (ml *emptyLedger) checkDup(firstValid, lastValid basics.Round, txn transactions.Txid, txl ledgercore.Txlease) error {
	return nil
}

func (ml *emptyLedger) getAssetCreator(assetIdx basics.AssetIndex) (basics.Address, bool, error) {
	return basics.Address{}, false, nil
}

func (ml *emptyLedger) getAppCreator(appIdx basics.AppIndex) (basics.Address, bool, error) {
	return basics.Address{}, false, nil
}

func (ml *emptyLedger) getCreator(cidx basics.CreatableIndex, ctype basics.CreatableType) (basics.Address, bool, error) {
	return basics.Address{}, false, nil
}

func (ml *emptyLedger) getStorageCounts(addr basics.Address, aidx basics.AppIndex, global bool) (basics.StateSchema, error) {
	return basics.StateSchema{}, nil
}

func (ml *emptyLedger) getStorageLimits(addr basics.Address, aidx basics.AppIndex, global bool) (basics.StateSchema, error) {
	return basics.StateSchema{}, nil
}

func (ml *emptyLedger) allocated(addr basics.Address, aidx basics.AppIndex, global bool) (bool, error) {
	return false, nil
}

func (ml *emptyLedger) getKey(addr basics.Address, aidx basics.AppIndex, global bool, key string, accountIdx uint64) (basics.TealValue, bool, error) {
	return basics.TealValue{}, false, nil
}

func (ml *emptyLedger) txnCounter() uint64 {
	return 0
}

func (ml *emptyLedger) blockHdr(rnd basics.Round) (bookkeeping.BlockHeader, error) {
	return bookkeeping.BlockHeader{}, nil
}

func (ml *emptyLedger) compactCertNext() basics.Round {
	return basics.Round(0)
}

type modsData struct {
	addr  basics.Address
	cidx  basics.CreatableIndex
	ctype basics.CreatableType
}

func getCow(creatables []modsData) *roundCowState {
	cs := &roundCowState{
		mods:  ledgercore.MakeStateDelta(&bookkeeping.BlockHeader{}, 0, 2, 0),
		proto: config.Consensus[protocol.ConsensusCurrentVersion],
	}
	for _, e := range creatables {
		cs.mods.Creatables[e.cidx] = ledgercore.ModifiedCreatable{Ctype: e.ctype, Creator: e.addr, Created: true}
	}
	return cs
}

// stateTracker tracks the expected state of an account's storage after a
// series of allocs, dallocs, reads, writes, and deletes
type stateTracker struct {
	// Expected keys/values for addrApp
	storage map[addrApp]basics.TealKeyValue

	// Expected allocation state for addrApp
	allocState map[addrApp]bool

	// max StateSchema for addrApp
	schemas map[addrApp]basics.StateSchema
}

func makeStateTracker() stateTracker {
	return stateTracker{
		storage:    make(map[addrApp]basics.TealKeyValue),
		allocState: make(map[addrApp]bool),
		schemas:    make(map[addrApp]basics.StateSchema),
	}
}

func (st *stateTracker) alloc(aapp addrApp, schema basics.StateSchema) error {
	if st.allocated(aapp) {
		return fmt.Errorf("already allocated")
	}
	st.allocState[aapp] = true
	st.schemas[aapp] = schema
	st.storage[aapp] = make(basics.TealKeyValue)
	return nil
}

func (st *stateTracker) dealloc(aapp addrApp) error {
	if !st.allocated(aapp) {
		return fmt.Errorf("not allocated")
	}
	delete(st.allocState, aapp)
	delete(st.schemas, aapp)
	delete(st.storage, aapp)
	return nil
}

func (st *stateTracker) allocated(aapp addrApp) bool {
	return st.allocState[aapp]
}

func (st *stateTracker) get(aapp addrApp, key string) (basics.TealValue, bool, error) {
	if !st.allocated(aapp) {
		return basics.TealValue{}, false, fmt.Errorf("not allocated")
	}
	val, ok := st.storage[aapp][key]
	return val, ok, nil
}

func (st *stateTracker) set(aapp addrApp, key string, val basics.TealValue) error {
	if !st.allocated(aapp) {
		return fmt.Errorf("not allocated")
	}
	st.storage[aapp][key] = val
	return nil
}

func (st *stateTracker) del(aapp addrApp, key string) error {
	if !st.allocated(aapp) {
		return fmt.Errorf("not allocated")
	}
	delete(st.storage[aapp], key)
	return nil
}

func randomAddrApps(n int) ([]storagePtr, []basics.Address) {
	out := make([]storagePtr, n)
	outa := make([]basics.Address, n)
	for i := 0; i < n; i++ {
		out[i] = storagePtr{
			aidx:   basics.AppIndex(rand.Intn(100000) + 1),
			global: rand.Intn(2) == 0,
		}
		outa[i] = randomAddress()
	}
	return out, outa
}

func TestCowStorage(t *testing.T) {
	ml := emptyLedger{}
	var bh bookkeeping.BlockHeader
	bh.CurrentProtocol = protocol.ConsensusCurrentVersion
	cow := makeRoundCowState(&ml, bh, 0, 0)
	allSptrs, allAddrs := randomAddrApps(10)

	st := makeStateTracker()

	var lastParent *roundCowState
	const maxChildDepth = 10
	childDepth := 0

	allKeys := make([]string, 10)
	for i := 0; i < len(allKeys); i++ {
		allKeys[i] = fmt.Sprintf("%d", i)
	}

	allValues := make([]basics.TealValue, 100)
	for i := 0; i < len(allValues); i++ {
		if i%2 == 0 {
			allValues[i] = basics.TealValue{
				Type:  basics.TealBytesType,
				Bytes: fmt.Sprintf("%d", i),
			}
		} else {
			allValues[i] = basics.TealValue{
				Type: basics.TealUintType,
				Uint: uint64(i),
			}
		}
	}

	iters := 1000
	for i := 0; i < iters; i++ {
		// Pick a random sptr
		r := rand.Intn(len(allSptrs))
		sptr := allSptrs[r]
		addr := allAddrs[r]
		aapp := addrApp{addr: addr, aidx: sptr.aidx, global: sptr.global}

		// Do some random, valid actions and check that the behavior is
		// what we expect

		// Allocate
		if rand.Float32() < 0.25 {
			actuallyAllocated := st.allocated(aapp)
			rschema := basics.StateSchema{
				NumUint:      rand.Uint64(),
				NumByteSlice: rand.Uint64(),
			}
			err := cow.Allocate(addr, sptr.aidx, sptr.global, rschema)
			if actuallyAllocated {
				require.Error(t, err)
				require.Contains(t, err.Error(), "cannot allocate")
			} else {
				require.NoError(t, err)
				err = st.alloc(aapp, rschema)
				require.NoError(t, err)
			}
		}

		// Deallocate
		if rand.Float32() < 0.25 {
			actuallyAllocated := st.allocated(aapp)
			err := cow.Deallocate(addr, sptr.aidx, sptr.global)
			if actuallyAllocated {
				require.NoError(t, err)
				err := st.dealloc(aapp)
				require.NoError(t, err)
			} else {
				require.Error(t, err)
				require.Contains(t, err.Error(), "cannot deallocate")
			}
		}

		// Write a random key/value
		if rand.Float32() < 0.25 {
			actuallyAllocated := st.allocated(aapp)
			rkey := allKeys[rand.Intn(len(allKeys))]
			rval := allValues[rand.Intn(len(allValues))]
			err := cow.SetKey(addr, sptr.aidx, sptr.global, rkey, rval, 0)
			if actuallyAllocated {
				require.NoError(t, err)
				err = st.set(aapp, rkey, rval)
				require.NoError(t, err)
			} else {
				require.Error(t, err)
				require.Contains(t, err.Error(), "cannot set")
			}
		}

		// Delete a random key/value
		if rand.Float32() < 0.25 {
			actuallyAllocated := st.allocated(aapp)
			rkey := allKeys[rand.Intn(len(allKeys))]
			err := cow.DelKey(addr, sptr.aidx, sptr.global, rkey, 0)
			if actuallyAllocated {
				require.NoError(t, err)
				err = st.del(aapp, rkey)
				require.NoError(t, err)
			} else {
				require.Error(t, err)
				require.Contains(t, err.Error(), "cannot del")
			}
		}

		// Collapse a child
		if childDepth > 0 && rand.Float32() < 0.1 {
			cow.commitToParent()
			cow = lastParent
			childDepth--
		}

		// Make a child
		if childDepth < maxChildDepth && rand.Float32() < 0.1 {
			lastParent = cow
			cow = cow.child(1)
			childDepth++
		}

		// Check that cow matches our computed state
		for i := range allSptrs {
			sptr = allSptrs[i]
			addr = allAddrs[i]
			aapp = addrApp{addr: addr, aidx: sptr.aidx, global: sptr.global}
			// Allocations should match
			actuallyAllocated := st.allocated(aapp)
			cowAllocated, err := cow.allocated(addr, sptr.aidx, sptr.global)
			require.NoError(t, err)
			require.Equal(t, actuallyAllocated, cowAllocated, fmt.Sprintf("%d, %v, %s", sptr.aidx, sptr.global, addr.String()))

			// All storage should match
			if actuallyAllocated {
				for _, key := range allKeys {
					tval, tok, err := st.get(aapp, key)
					require.NoError(t, err)

					cval, cok, err := cow.GetKey(addr, sptr.aidx, sptr.global, key, 0)
					require.NoError(t, err)
					require.Equal(t, tok, cok)
					require.Equal(t, tval, cval)
				}

				var numByteSlices uint64
				var numUints uint64
				for _, v := range st.storage[aapp] {
					if v.Type == basics.TealBytesType {
						numByteSlices++
					} else {
						numUints++
					}
				}
				tcounts := basics.StateSchema{
					NumByteSlice: numByteSlices,
					NumUint:      numUints,
				}
				ccounts, err := cow.getStorageCounts(addr, sptr.aidx, sptr.global)
				require.NoError(t, err)
				require.Equal(t, tcounts, ccounts)
			}
		}
	}
}

func TestCowBuildDelta(t *testing.T) {
	a := require.New(t)

	creator := randomAddress()
	sender := randomAddress()
	aidx := basics.AppIndex(2)

	cow := roundCowState{}
	cow.sdeltas = make(map[basics.Address]map[storagePtr]*storageDelta)
	txn := transactions.Transaction{}
	ed, err := cow.BuildEvalDelta(aidx, &txn)
	a.NoError(err)
	a.Empty(ed)

	cow.sdeltas[creator] = make(map[storagePtr]*storageDelta)
	ed, err = cow.BuildEvalDelta(aidx, &txn)
	a.NoError(err)
	a.Empty(ed)

	// check global delta
	cow.sdeltas[creator][storagePtr{aidx, true}] = &storageDelta{}
	ed, err = cow.BuildEvalDelta(1, &txn)
	a.Error(err)
	a.Contains(err.Error(), "found storage delta for different app")
	a.Empty(ed)

	cow.sdeltas[creator][storagePtr{aidx, true}] = &storageDelta{}
	ed, err = cow.BuildEvalDelta(aidx, &txn)
	a.NoError(err)
	a.Equal(basics.EvalDelta{GlobalDelta: basics.StateDelta{}}, ed)

	cow.sdeltas[creator][storagePtr{aidx + 1, true}] = &storageDelta{}
	ed, err = cow.BuildEvalDelta(aidx, &txn)
	a.Error(err)
	a.Contains(err.Error(), "found storage delta for different app")
	a.Empty(ed)

	delete(cow.sdeltas[creator], storagePtr{aidx + 1, true})
	cow.sdeltas[sender] = make(map[storagePtr]*storageDelta)
	cow.sdeltas[sender][storagePtr{aidx, true}] = &storageDelta{}
	ed, err = cow.BuildEvalDelta(aidx, &txn)
	a.Error(err)
	a.Contains(err.Error(), "found more than one global delta")
	a.Empty(ed)

	// check local delta
	delete(cow.sdeltas[sender], storagePtr{aidx, true})
	cow.sdeltas[sender][storagePtr{aidx, false}] = &storageDelta{}

	ed, err = cow.BuildEvalDelta(aidx, &txn)
	a.Error(err)
	a.Contains(err.Error(), "invalid Account reference ")
	a.Empty(ed)

	// check v26 behavior for empty deltas
	txn.Sender = sender
	cow.mods.Hdr = &bookkeeping.BlockHeader{
		UpgradeState: bookkeeping.UpgradeState{CurrentProtocol: protocol.ConsensusV25},
	}
	ed, err = cow.BuildEvalDelta(aidx, &txn)
	a.NoError(err)
	a.Equal(
		basics.EvalDelta{
			GlobalDelta: basics.StateDelta{},
			LocalDeltas: map[uint64]basics.StateDelta{0: {}},
		},
		ed,
	)

	// check v27 behavior for empty deltas
	cow.mods.Hdr = nil
	cow.proto = config.Consensus[protocol.ConsensusCurrentVersion]
	ed, err = cow.BuildEvalDelta(aidx, &txn)
	a.NoError(err)
	a.Equal(
		basics.EvalDelta{
			GlobalDelta: basics.StateDelta{},
			LocalDeltas: map[uint64]basics.StateDelta{},
		},
		ed,
	)

	// check actual serialization
	delete(cow.sdeltas[creator], storagePtr{aidx, true})
	cow.sdeltas[sender][storagePtr{aidx, false}] = &storageDelta{
		action: remainAllocAction,
		kvCow: stateDelta{
			"key1": valueDelta{
				old:       basics.TealValue{Type: basics.TealUintType, Uint: 1},
				new:       basics.TealValue{Type: basics.TealUintType, Uint: 2},
				oldExists: true,
				newExists: true,
			},
		},
	}
	ed, err = cow.BuildEvalDelta(aidx, &txn)
	a.NoError(err)
	a.Equal(
		basics.EvalDelta{
			GlobalDelta: basics.StateDelta(nil),
			LocalDeltas: map[uint64]basics.StateDelta{
				0: {
					"key1": basics.ValueDelta{Action: basics.SetUintAction, Uint: 2},
				},
			},
		},
		ed,
	)

	// check empty sender delta (same key update) and non-empty others
	delete(cow.sdeltas[sender], storagePtr{aidx, false})
	cow.sdeltas[sender][storagePtr{aidx, false}] = &storageDelta{
		action: remainAllocAction,
		kvCow: stateDelta{
			"key1": valueDelta{
				old:       basics.TealValue{Type: basics.TealUintType, Uint: 1},
				new:       basics.TealValue{Type: basics.TealUintType, Uint: 1},
				oldExists: true,
				newExists: true,
			},
		},
	}
	txn.Accounts = append(txn.Accounts, creator)
	cow.sdeltas[creator][storagePtr{aidx, false}] = &storageDelta{
		action: remainAllocAction,
		kvCow: stateDelta{
			"key2": valueDelta{
				old:       basics.TealValue{Type: basics.TealUintType, Uint: 1},
				new:       basics.TealValue{Type: basics.TealUintType, Uint: 2},
				oldExists: true,
				newExists: true,
			},
		},
	}

	ed, err = cow.BuildEvalDelta(aidx, &txn)
	a.NoError(err)
	a.Equal(
		basics.EvalDelta{
			GlobalDelta: basics.StateDelta(nil),
			LocalDeltas: map[uint64]basics.StateDelta{
				1: {
					"key2": basics.ValueDelta{Action: basics.SetUintAction, Uint: 2},
				},
			},
		},
		ed,
	)

	// check two keys: empty change and value update
	delete(cow.sdeltas[sender], storagePtr{aidx, false})
	delete(cow.sdeltas[creator], storagePtr{aidx, false})
	cow.sdeltas[sender][storagePtr{aidx, false}] = &storageDelta{
		action: remainAllocAction,
		kvCow: stateDelta{
			"key1": valueDelta{
				old:       basics.TealValue{Type: basics.TealUintType, Uint: 1},
				new:       basics.TealValue{Type: basics.TealUintType, Uint: 1},
				oldExists: true,
				newExists: true,
			},
			"key2": valueDelta{
				old:       basics.TealValue{Type: basics.TealUintType, Uint: 1},
				new:       basics.TealValue{Type: basics.TealUintType, Uint: 2},
				oldExists: true,
				newExists: true,
			},
		},
	}
	ed, err = cow.BuildEvalDelta(aidx, &txn)
	a.NoError(err)
	a.Equal(
		basics.EvalDelta{
			GlobalDelta: basics.StateDelta(nil),
			LocalDeltas: map[uint64]basics.StateDelta{
				0: {
					"key2": basics.ValueDelta{Action: basics.SetUintAction, Uint: 2},
				},
			},
		},
		ed,
	)

	// check pre v26 behavior for account index ordering
	txn.Sender = sender
	txn.Accounts = append(txn.Accounts, sender)
	cow.compatibilityMode = true
	cow.compatibilityGetKeyCache = make(map[basics.Address]map[storagePtr]uint64)
	cow.sdeltas[sender][storagePtr{aidx, false}] = &storageDelta{
		action: remainAllocAction,
		kvCow: stateDelta{
			"key1": valueDelta{
				old:       basics.TealValue{Type: basics.TealUintType, Uint: 1},
				new:       basics.TealValue{Type: basics.TealUintType, Uint: 2},
				oldExists: true,
				newExists: true,
			},
		},
		accountIdx: 1,
	}
	ed, err = cow.BuildEvalDelta(aidx, &txn)
	a.NoError(err)
	a.Equal(
		basics.EvalDelta{
			GlobalDelta: basics.StateDelta(nil),
			LocalDeltas: map[uint64]basics.StateDelta{
				1: {
					"key1": basics.ValueDelta{Action: basics.SetUintAction, Uint: 2},
				},
			},
		},
		ed,
	)

	// check v27 behavior for account ordering
	cow.compatibilityMode = false
	cow.sdeltas[sender][storagePtr{aidx, false}] = &storageDelta{
		action: remainAllocAction,
		kvCow: stateDelta{
			"key1": valueDelta{
				old:       basics.TealValue{Type: basics.TealUintType, Uint: 1},
				new:       basics.TealValue{Type: basics.TealUintType, Uint: 2},
				oldExists: true,
				newExists: true,
			},
		},
		accountIdx: 1,
	}
	ed, err = cow.BuildEvalDelta(aidx, &txn)
	a.NoError(err)
	a.Equal(
		basics.EvalDelta{
			GlobalDelta: basics.StateDelta(nil),
			LocalDeltas: map[uint64]basics.StateDelta{
				0: {
					"key1": basics.ValueDelta{Action: basics.SetUintAction, Uint: 2},
				},
			},
		},
		ed,
	)
}

func TestCowDeltaSerialize(t *testing.T) {
	a := require.New(t)

	d := stateDelta{
		"key1": valueDelta{
			old:       basics.TealValue{Type: basics.TealUintType, Uint: 1},
			new:       basics.TealValue{Type: basics.TealUintType, Uint: 2},
			oldExists: true,
			newExists: true,
		},
	}
	sd := d.serialize()
	a.Equal(
		basics.StateDelta{
			"key1": basics.ValueDelta{Action: basics.SetUintAction, Uint: 2},
		},
		sd,
	)

	d = stateDelta{
		"key2": valueDelta{
			old:       basics.TealValue{Type: basics.TealUintType, Uint: 1},
			new:       basics.TealValue{Type: basics.TealBytesType, Bytes: "test"},
			oldExists: true,
			newExists: false,
		},
	}
	sd = d.serialize()
	a.Equal(
		basics.StateDelta{
			"key2": basics.ValueDelta{Action: basics.DeleteAction},
		},
		sd,
	)

	d = stateDelta{
		"key3": valueDelta{
			old:       basics.TealValue{Type: basics.TealUintType, Uint: 1},
			new:       basics.TealValue{Type: basics.TealBytesType, Bytes: "test"},
			oldExists: false,
			newExists: true,
		},
	}
	sd = d.serialize()
	a.Equal(
		basics.StateDelta{
			"key3": basics.ValueDelta{Action: basics.SetBytesAction, Bytes: "test"},
		},
		sd,
	)

	d = stateDelta{
		"key4": valueDelta{
			old:       basics.TealValue{Type: basics.TealUintType, Uint: 1},
			new:       basics.TealValue{Type: basics.TealUintType, Uint: 1},
			oldExists: true,
			newExists: true,
		},
	}
	sd = d.serialize()
	a.Equal(
		basics.StateDelta{},
		sd,
	)
}

func TestApplyChild(t *testing.T) {
	a := require.New(t)

	emptyStorageDelta := func(action storageAction) storageDelta {
		return storageDelta{
			action:    action,
			kvCow:     make(stateDelta),
			counts:    &basics.StateSchema{},
			maxCounts: &basics.StateSchema{},
		}
	}
	getSchema := func(u, b int) basics.StateSchema {
		return basics.StateSchema{NumUint: uint64(u), NumByteSlice: uint64(b)}
	}

	parent := emptyStorageDelta(0)
	child := emptyStorageDelta(0)

	chkEmpty := func(delta *storageDelta) {
		a.Empty(delta.action)
		a.Empty(*delta.counts)
		a.Empty(*delta.maxCounts)
		a.Equal(0, len(delta.kvCow))
	}

	parent.applyChild(&child)
	chkEmpty(&parent)
	chkEmpty(&child)

	child.action = deallocAction
	child.kvCow["key1"] = valueDelta{}
	a.Panics(func() { parent.applyChild(&child) })

	// check child overwrites values
	child.action = allocAction
	s1 := getSchema(1, 2)
	s2 := getSchema(3, 4)
	child.counts = &s1
	child.maxCounts = &s2
	parent.applyChild(&child)
	a.Equal(allocAction, parent.action)
	a.Equal(1, len(parent.kvCow))
	a.Equal(getSchema(1, 2), *parent.counts)
	a.Equal(getSchema(3, 4), *parent.maxCounts)

	// check child is correctly merged into parent
	empty := func() valueDelta {
		return valueDelta{
			old:       basics.TealValue{},
			new:       basics.TealValue{},
			oldExists: false, newExists: false,
		}
	}
	created := func(v uint64) valueDelta {
		return valueDelta{
			old:       basics.TealValue{},
			new:       basics.TealValue{Type: basics.TealUintType, Uint: v},
			oldExists: false, newExists: true,
		}
	}
	updated := func(v1, v2 uint64) valueDelta {
		return valueDelta{
			old:       basics.TealValue{Type: basics.TealUintType, Uint: v1},
			new:       basics.TealValue{Type: basics.TealUintType, Uint: v2},
			oldExists: true, newExists: true,
		}
	}
	deleted := func(v uint64) valueDelta {
		return valueDelta{
			old:       basics.TealValue{Type: basics.TealUintType, Uint: v},
			new:       basics.TealValue{},
			oldExists: true, newExists: false,
		}
	}

	var tests = []struct {
		name   string
		pkv    stateDelta
		ckv    stateDelta
		result stateDelta
	}{
		{
			// parent and child have unique keys
			name:   "unique-keys",
			pkv:    map[string]valueDelta{"key1": created(1), "key2": updated(1, 2), "key3": deleted(3)},
			ckv:    map[string]valueDelta{"key4": created(4), "key5": updated(4, 5), "key6": deleted(6)},
			result: map[string]valueDelta{"key1": created(1), "key2": updated(1, 2), "key3": deleted(3), "key4": created(4), "key5": updated(4, 5), "key6": deleted(6)},
		},
		{
			// child updates all parent keys
			name:   "update-keys",
			pkv:    map[string]valueDelta{"key1": created(1), "key2": updated(1, 2), "key3": deleted(3)},
			ckv:    map[string]valueDelta{"key1": updated(1, 2), "key2": updated(2, 3), "key3": updated(0, 4)},
			result: map[string]valueDelta{"key1": created(2), "key2": updated(1, 3), "key3": updated(3, 4)},
		},
		{
			// child deletes all parent keys
			name:   "delete-keys",
			pkv:    map[string]valueDelta{"key1": created(1), "key2": updated(1, 2), "key3": deleted(3)},
			ckv:    map[string]valueDelta{"key1": deleted(1), "key2": deleted(2), "key3": deleted(4)},
			result: map[string]valueDelta{"key1": empty(), "key2": deleted(1), "key3": deleted(3)},
		},
		{
			// child re-creates all parent keys
			name:   "delete-keys",
			pkv:    map[string]valueDelta{"key1": created(1), "key2": updated(1, 2), "key3": deleted(3)},
			ckv:    map[string]valueDelta{"key1": created(2), "key2": created(3), "key3": created(4)},
			result: map[string]valueDelta{"key1": created(2), "key2": updated(1, 3), "key3": updated(3, 4)},
		},
	}

	for _, test := range tests {
		t.Run(test.name, func(t *testing.T) {
			parent := emptyStorageDelta(0)
			ps := getSchema(len(test.pkv), 0)
			parent.counts = &ps
			parent.kvCow = test.pkv

			child := emptyStorageDelta(remainAllocAction)
			cs := getSchema(len(test.ckv)+len(test.pkv), 0)
			child.counts = &cs
			child.kvCow = test.ckv

			parent.applyChild(&child)
			a.Equal(test.result, parent.kvCow)
			a.Equal(cs, *parent.counts)
		})
	}
}

func TestApplyStorageDelta(t *testing.T) {
	a := require.New(t)

	created := valueDelta{
		old:       basics.TealValue{},
		new:       basics.TealValue{Type: basics.TealUintType, Uint: 11},
		oldExists: false, newExists: true,
	}
	updated := valueDelta{
		old:       basics.TealValue{Type: basics.TealUintType, Uint: 22},
		new:       basics.TealValue{Type: basics.TealUintType, Uint: 33},
		oldExists: true, newExists: true,
	}
	deleted := valueDelta{
		old:       basics.TealValue{Type: basics.TealUintType, Uint: 44},
		new:       basics.TealValue{},
		oldExists: true, newExists: false,
	}

	freshAD := func(kv basics.TealKeyValue) basics.AccountData {
		ad := basics.AccountData{}
		ad.AppParams = map[basics.AppIndex]basics.AppParams{
			1: {GlobalState: make(basics.TealKeyValue)},
			2: {GlobalState: kv},
		}
		ad.AppLocalStates = map[basics.AppIndex]basics.AppLocalState{
			1: {KeyValue: make(basics.TealKeyValue)},
			2: {KeyValue: kv},
		}
		return ad
	}

	applyAll := func(kv basics.TealKeyValue, sd *storageDelta) basics.AccountData {
		data, err := applyStorageDelta(freshAD(kv), storagePtr{1, true}, sd)
		a.NoError(err)
		data, err = applyStorageDelta(data, storagePtr{2, true}, sd)
		a.NoError(err)
		data, err = applyStorageDelta(data, storagePtr{1, false}, sd)
		a.NoError(err)
		data, err = applyStorageDelta(data, storagePtr{2, false}, sd)
		a.NoError(err)
		return data
	}

	kv := basics.TealKeyValue{
		"key1": basics.TealValue{Type: basics.TealUintType, Uint: 1},
		"key2": basics.TealValue{Type: basics.TealUintType, Uint: 2},
		"key3": basics.TealValue{Type: basics.TealUintType, Uint: 3},
	}
	sdu := storageDelta{kvCow: map[string]valueDelta{"key4": created, "key5": updated, "key6": deleted}}
	sdd := storageDelta{kvCow: map[string]valueDelta{"key1": created, "key2": updated, "key3": deleted}}

	// check no action
	// no op
	data := applyAll(kv, &sdu)
	a.Equal(0, len(data.AppParams[1].GlobalState))
	a.Equal(len(kv), len(data.AppParams[2].GlobalState))
	a.Equal(0, len(data.AppLocalStates[1].KeyValue))
	a.Equal(len(kv), len(data.AppLocalStates[2].KeyValue))

	// check dealloc action
	// delete all
	sdu.action = deallocAction
	data = applyAll(kv, &sdu)
	a.Equal(0, len(data.AppParams[1].GlobalState))
	a.Equal(0, len(data.AppParams[2].GlobalState))
	a.Equal(0, len(data.AppLocalStates[1].KeyValue))
	a.Equal(0, len(data.AppLocalStates[2].KeyValue))

	// check alloc action
	// re-alloc storage and apply delta
	sdu.action = allocAction
	data = applyAll(kv, &sdu)
	a.Equal(2, len(data.AppParams[1].GlobalState))
	a.Equal(2, len(data.AppParams[2].GlobalState))
	a.Equal(2, len(data.AppLocalStates[1].KeyValue))
	a.Equal(2, len(data.AppLocalStates[2].KeyValue))

	// check remain action
	// unique keys: merge storage and deltas
	testUniqueKeys := func(state1 basics.TealKeyValue, state2 basics.TealKeyValue) {
		a.Equal(2, len(state1))
		a.Equal(created.new.Uint, state1["key4"].Uint)
		a.Equal(updated.new.Uint, state1["key5"].Uint)

		a.Equal(5, len(state2))
		a.Equal(uint64(1), state2["key1"].Uint)
		a.Equal(uint64(2), state2["key2"].Uint)
		a.Equal(uint64(3), state2["key3"].Uint)
		a.Equal(created.new.Uint, state2["key4"].Uint)
		a.Equal(updated.new.Uint, state2["key5"].Uint)
	}

	sdu.action = remainAllocAction
	data = applyAll(kv, &sdu)
	testUniqueKeys(data.AppParams[1].GlobalState, data.AppParams[2].GlobalState)
	testUniqueKeys(data.AppLocalStates[1].KeyValue, data.AppLocalStates[2].KeyValue)

	// check remain action
	// duplicate keys: merge storage and deltas
	testDuplicateKeys := func(state1 basics.TealKeyValue, state2 basics.TealKeyValue) {
		a.Equal(2, len(state1))
		a.Equal(created.new.Uint, state1["key1"].Uint)
		a.Equal(updated.new.Uint, state1["key2"].Uint)

		a.Equal(2, len(state2))
		a.Equal(created.new.Uint, state1["key1"].Uint)
		a.Equal(updated.new.Uint, state1["key2"].Uint)
	}

	sdd.action = remainAllocAction
	data = applyAll(kv, &sdd)
	testDuplicateKeys(data.AppParams[1].GlobalState, data.AppParams[2].GlobalState)
	testDuplicateKeys(data.AppLocalStates[1].KeyValue, data.AppLocalStates[2].KeyValue)

	sd := storageDelta{action: deallocAction, kvCow: map[string]valueDelta{}}
	data, err := applyStorageDelta(basics.AccountData{}, storagePtr{1, true}, &sd)
	a.NoError(err)
	a.Nil(data.AppParams)
	a.Nil(data.AppLocalStates)
	a.True(data.IsZero())
	data, err = applyStorageDelta(basics.AccountData{}, storagePtr{1, false}, &sd)
	a.NoError(err)
	a.Nil(data.AppParams)
	a.Nil(data.AppLocalStates)
	a.True(data.IsZero())
}

func TestCowAllocated(t *testing.T) {
	a := require.New(t)

	aidx := basics.AppIndex(1)
	c := getCow([]modsData{})

	addr1 := getRandomAddress(a)
	c.sdeltas = map[basics.Address]map[storagePtr]*storageDelta{
		addr1: {storagePtr{aidx, false}: &storageDelta{action: allocAction}},
	}

	a.True(c.allocated(addr1, aidx, false))

	// ensure other requests go down to roundCowParent
	a.Panics(func() { c.allocated(addr1, aidx+1, false) })
	a.Panics(func() { c.allocated(getRandomAddress(a), aidx, false) })

	c.sdeltas = map[basics.Address]map[storagePtr]*storageDelta{
		addr1: {storagePtr{aidx, true}: &storageDelta{action: allocAction}},
	}
	a.True(c.allocated(addr1, aidx, true))

	// ensure other requests go down to roundCowParent
	a.Panics(func() { c.allocated(addr1, aidx+1, true) })
	a.Panics(func() { c.allocated(getRandomAddress(a), aidx, true) })
}

func TestCowGetCreator(t *testing.T) {
	a := require.New(t)

	addr := getRandomAddress(a)
	aidx := basics.AppIndex(1)
	c := getCow([]modsData{{addr, basics.CreatableIndex(aidx), basics.AppCreatable}})

	creator, found, err := c.GetCreator(basics.CreatableIndex(aidx), basics.AssetCreatable)
	a.NoError(err)
	a.False(found)
	a.Equal(creator, basics.Address{})

	creator, found, err = c.GetCreator(basics.CreatableIndex(aidx), basics.AppCreatable)
	a.NoError(err)
	a.True(found)
	a.Equal(addr, creator)

	// ensure other requests go down to roundCowParent
	a.Panics(func() { c.GetCreator(basics.CreatableIndex(aidx+1), basics.AppCreatable) })
}

func TestCowGetters(t *testing.T) {
	a := require.New(t)

	addr := getRandomAddress(a)
	aidx := basics.AppIndex(1)
	c := getCow([]modsData{{addr, basics.CreatableIndex(aidx), basics.AppCreatable}})

	round := basics.Round(1234)
	c.mods.Hdr.Round = round
	ts := int64(11223344)
	c.mods.PrevTimestamp = ts

	a.Equal(round, c.round())
	a.Equal(ts, c.prevTimestamp())
}

func TestCowGet(t *testing.T) {
	a := require.New(t)

	addr := getRandomAddress(a)
	aidx := basics.AppIndex(1)
	c := getCow([]modsData{{addr, basics.CreatableIndex(aidx), basics.AppCreatable}})

	addr1 := getRandomAddress(a)
	bre := basics.AccountData{MicroAlgos: basics.MicroAlgos{Raw: 100}}
	c.mods.Accts.Upsert(addr1, bre)

	bra, err := c.Get(addr1, true)
	a.NoError(err)
	a.Equal(bre, bra)

	bra, err = c.Get(addr1, false)
	a.NoError(err)
	a.Equal(bre, bra)

	// ensure other requests go down to roundCowParent
	a.Panics(func() { c.Get(getRandomAddress(a), true) })
}

func TestCowGetKey(t *testing.T) {
	a := require.New(t)

	addr := getRandomAddress(a)
	aidx := basics.AppIndex(1)
	c := getCow([]modsData{{addr, basics.CreatableIndex(aidx), basics.AppCreatable}})

	c.sdeltas = map[basics.Address]map[storagePtr]*storageDelta{
		addr: {storagePtr{aidx, true}: &storageDelta{action: deallocAction}},
	}
	_, ok, err := c.GetKey(addr, aidx, true, "gkey", 0)
	a.Error(err)
	a.False(ok)
	a.Contains(err.Error(), "cannot fetch key")

	c.sdeltas = map[basics.Address]map[storagePtr]*storageDelta{
		addr: {storagePtr{aidx, true}: &storageDelta{action: allocAction}},
	}
	_, ok, err = c.GetKey(addr, aidx, true, "gkey", 0)
	a.NoError(err)
	a.False(ok)
	_, ok, err = c.GetKey(addr, aidx, true, "gkey", 0)
	a.NoError(err)
	a.False(ok)

	tv := basics.TealValue{Type: basics.TealUintType, Uint: 1}
	c.sdeltas = map[basics.Address]map[storagePtr]*storageDelta{
		addr: {
			storagePtr{aidx, true}: &storageDelta{
				action: allocAction,
				kvCow:  stateDelta{"gkey": valueDelta{new: tv, newExists: false}},
			},
		},
	}
	_, ok, err = c.GetKey(addr, aidx, true, "gkey", 0)
	a.NoError(err)
	a.False(ok)

	c.sdeltas = map[basics.Address]map[storagePtr]*storageDelta{
		addr: {
			storagePtr{aidx, true}: &storageDelta{
				action: allocAction,
				kvCow:  stateDelta{"gkey": valueDelta{new: tv, newExists: true}},
			},
		},
	}
	val, ok, err := c.GetKey(addr, aidx, true, "gkey", 0)
	a.NoError(err)
	a.True(ok)
	a.Equal(tv, val)

	// check local
	c.sdeltas = map[basics.Address]map[storagePtr]*storageDelta{
		addr: {
			storagePtr{aidx, false}: &storageDelta{
				action: allocAction,
				kvCow:  stateDelta{"lkey": valueDelta{new: tv, newExists: true}},
			},
		},
	}

	val, ok, err = c.GetKey(addr, aidx, false, "lkey", 0)
	a.NoError(err)
	a.True(ok)
	a.Equal(tv, val)

	// ensure other requests go down to roundCowParent
	a.Panics(func() { c.GetKey(getRandomAddress(a), aidx, false, "lkey", 0) })
	a.Panics(func() { c.GetKey(addr, aidx+1, false, "lkey", 0) })
}

func TestCowSetKey(t *testing.T) {
	a := require.New(t)

	addr := getRandomAddress(a)
	aidx := basics.AppIndex(1)
	c := getCow([]modsData{
		{addr, basics.CreatableIndex(aidx), basics.AppCreatable},
	})

	key := strings.Repeat("key", 100)
	val := "val"
	tv := basics.TealValue{Type: basics.TealBytesType, Bytes: val}
	err := c.SetKey(addr, aidx, true, key, tv, 0)
	a.Error(err)
	a.Contains(err.Error(), "key too long")

	key = "key"
	val = strings.Repeat("val", 100)
	tv = basics.TealValue{Type: basics.TealBytesType, Bytes: val}
	err = c.SetKey(addr, aidx, true, key, tv, 0)
	a.Error(err)
	a.Contains(err.Error(), "value too long")

	val = "val"
	tv = basics.TealValue{Type: basics.TealBytesType, Bytes: val}
	c.sdeltas = map[basics.Address]map[storagePtr]*storageDelta{
		addr: {storagePtr{aidx, true}: &storageDelta{action: deallocAction}},
	}
	err = c.SetKey(addr, aidx, true, key, tv, 0)
	a.Error(err)
	a.Contains(err.Error(), "cannot set key")

	counts := basics.StateSchema{}
	maxCounts := basics.StateSchema{}
	c.sdeltas = map[basics.Address]map[storagePtr]*storageDelta{
		addr: {
			storagePtr{aidx, true}: &storageDelta{
				action:    allocAction,
				kvCow:     make(stateDelta),
				counts:    &counts,
				maxCounts: &maxCounts,
			},
		},
	}
	err = c.SetKey(addr, aidx, true, key, tv, 0)
	a.Error(err)
	a.Contains(err.Error(), "exceeds schema bytes")

	counts = basics.StateSchema{NumUint: 1}
	maxCounts = basics.StateSchema{NumByteSlice: 1}
	err = c.SetKey(addr, aidx, true, key, tv, 0)
	a.Error(err)
	a.Contains(err.Error(), "exceeds schema integer")

	tv2 := basics.TealValue{Type: basics.TealUintType, Uint: 1}
	c.sdeltas = map[basics.Address]map[storagePtr]*storageDelta{
		addr: {
			storagePtr{aidx, true}: &storageDelta{
				action:    allocAction,
				kvCow:     stateDelta{key: valueDelta{new: tv2, newExists: true}},
				counts:    &counts,
				maxCounts: &maxCounts,
			},
		},
	}
	err = c.SetKey(addr, aidx, true, key, tv, 0)
	a.NoError(err)

	counts = basics.StateSchema{NumUint: 1}
	maxCounts = basics.StateSchema{NumByteSlice: 1, NumUint: 1}
	err = c.SetKey(addr, aidx, true, key, tv, 0)
	a.NoError(err)

	// check local
	addr1 := getRandomAddress(a)
	c.sdeltas = map[basics.Address]map[storagePtr]*storageDelta{
		addr1: {
			storagePtr{aidx, false}: &storageDelta{
				action:    allocAction,
				kvCow:     stateDelta{key: valueDelta{new: tv2, newExists: true}},
				counts:    &counts,
				maxCounts: &maxCounts,
			},
		},
	}
	err = c.SetKey(addr1, aidx, false, key, tv, 0)
	a.NoError(err)

	// ensure other requests go down to roundCowParent
	a.Panics(func() { c.SetKey(getRandomAddress(a), aidx, false, key, tv, 0) })
	a.Panics(func() { c.SetKey(addr, aidx+1, false, key, tv, 0) })
}

<<<<<<< HEAD
=======
func TestCowSetKeyVFuture(t *testing.T) {
	a := require.New(t)

	addr := getRandomAddress(a)
	aidx := basics.AppIndex(1)
	c := getCow([]modsData{
		{addr, basics.CreatableIndex(aidx), basics.AppCreatable},
	})
	protoF := config.Consensus[protocol.ConsensusFuture]
	c.proto = protoF

	key := strings.Repeat("key", 100)
	val := "val"
	tv := basics.TealValue{Type: basics.TealBytesType, Bytes: val}
	err := c.SetKey(addr, aidx, true, key, tv, 0)
	a.Error(err)
	a.Contains(err.Error(), "key too long")

	key = "key"
	val = strings.Repeat("val", 100)
	tv = basics.TealValue{Type: basics.TealBytesType, Bytes: val}
	err = c.SetKey(addr, aidx, true, key, tv, 0)
	a.Error(err)
	a.Contains(err.Error(), "value too long")

	key = strings.Repeat("k", protoF.MaxAppKeyLen)
	val = strings.Repeat("v", protoF.MaxAppSumKeyValueLens-len(key)+1)
	tv = basics.TealValue{Type: basics.TealBytesType, Bytes: val}
	err = c.SetKey(addr, aidx, true, key, tv, 0)
	a.Error(err)
	a.Contains(err.Error(), "key/value total too long")
}

>>>>>>> a9705a19
func TestCowAccountIdx(t *testing.T) {
	a := require.New(t)

	l := emptyLedger{}
	addr := getRandomAddress(a)
	aidx := basics.AppIndex(1)
	c := getCow([]modsData{
		{addr, basics.CreatableIndex(aidx), basics.AppCreatable},
	})
	c.lookupParent = &l
	c.compatibilityMode = true

	key := "key"
	val := "val"

	c.sdeltas = make(map[basics.Address]map[storagePtr]*storageDelta)
	tv := basics.TealValue{Type: basics.TealBytesType, Bytes: val}
	sd, err := c.ensureStorageDelta(addr, aidx, true, remainAllocAction, 123)
	a.NoError(err)
	a.Equal(uint64(0), sd.accountIdx)

	c.sdeltas = make(map[basics.Address]map[storagePtr]*storageDelta)
	sd, err = c.ensureStorageDelta(addr, aidx, false, remainAllocAction, 123)
	a.NoError(err)
	a.Equal(uint64(123), sd.accountIdx)

	counts := basics.StateSchema{}
	maxCounts := basics.StateSchema{}
	for _, global := range []bool{false, true} {
		c.sdeltas = map[basics.Address]map[storagePtr]*storageDelta{
			addr: {
				storagePtr{aidx, global}: &storageDelta{
					action:     allocAction,
					kvCow:      stateDelta{key: valueDelta{new: tv, newExists: true}},
					counts:     &counts,
					maxCounts:  &maxCounts,
					accountIdx: 123,
				},
			},
		}
		sd, err = c.ensureStorageDelta(addr, aidx, global, remainAllocAction, 456)
		a.NoError(err)
		a.Equal(uint64(123), sd.accountIdx)
	}
}

func TestCowDelKey(t *testing.T) {
	a := require.New(t)

	addr := getRandomAddress(a)
	aidx := basics.AppIndex(1)
	c := getCow([]modsData{
		{addr, basics.CreatableIndex(aidx), basics.AppCreatable},
	})

	key := "key"
	c.sdeltas = map[basics.Address]map[storagePtr]*storageDelta{
		addr: {storagePtr{aidx, true}: &storageDelta{action: deallocAction}},
	}
	err := c.DelKey(addr, aidx, true, key, 0)
	a.Error(err)
	a.Contains(err.Error(), "cannot del key")

	counts := basics.StateSchema{}
	maxCounts := basics.StateSchema{}
	c.sdeltas = map[basics.Address]map[storagePtr]*storageDelta{
		addr: {
			storagePtr{aidx, true}: &storageDelta{
				action:    allocAction,
				kvCow:     make(stateDelta),
				counts:    &counts,
				maxCounts: &maxCounts,
			},
		},
	}
	err = c.DelKey(addr, aidx, true, key, 0)
	a.NoError(err)

	c.sdeltas = map[basics.Address]map[storagePtr]*storageDelta{
		addr: {
			storagePtr{aidx, false}: &storageDelta{
				action:    allocAction,
				kvCow:     make(stateDelta),
				counts:    &counts,
				maxCounts: &maxCounts,
			},
		},
	}
	err = c.DelKey(addr, aidx, false, key, 0)
	a.NoError(err)

	// ensure other requests go down to roundCowParent
	a.Panics(func() { c.DelKey(getRandomAddress(a), aidx, false, key, 0) })
	a.Panics(func() { c.DelKey(addr, aidx+1, false, key, 0) })
}<|MERGE_RESOLUTION|>--- conflicted
+++ resolved
@@ -1171,8 +1171,6 @@
 	a.Panics(func() { c.SetKey(addr, aidx+1, false, key, tv, 0) })
 }
 
-<<<<<<< HEAD
-=======
 func TestCowSetKeyVFuture(t *testing.T) {
 	a := require.New(t)
 
@@ -1206,7 +1204,6 @@
 	a.Contains(err.Error(), "key/value total too long")
 }
 
->>>>>>> a9705a19
 func TestCowAccountIdx(t *testing.T) {
 	a := require.New(t)
 

--- conflicted
+++ resolved
@@ -880,11 +880,7 @@
 //
 // Schema of version 0 is expected to be aligned with the schema used on version 2.0.8 or before.
 // Any database of version 2.0.8 would be of version 0. At this point, the database might
-<<<<<<< HEAD
-// have the following tables : ( i.e. a newly created table would not have these )
-=======
 // have the following tables : ( i.e. a newly created database would not have these )
->>>>>>> 81da4ac6
 // * acctrounds
 // * accounttotals
 // * accountbase
@@ -895,11 +891,7 @@
 //
 // As the first step of the upgrade, the above tables are being created if they do not already exists.
 // Following that, the assetcreators table is being altered by adding a new column to it (ctype).
-<<<<<<< HEAD
-// Last, in case the database was just created, it would get initialized it with the following:
-=======
 // Last, in case the database was just created, it would get initialized with the following:
->>>>>>> 81da4ac6
 // The accountbase would get initialized with the au.initAccounts
 // The accounttotals would get initialized to align with the initialization account added to accountbase
 // The acctrounds would get updated to indicate that the balance matches round 0
@@ -926,11 +918,7 @@
 // would have different encoded representation than the one on disk.
 // To address this, this startup proceduce would attempt to scan all the accounts data. for each account data, we would
 // see if it's encoding aligns with the current messagepack encoder. If it doesn't we would update it's encoding.
-<<<<<<< HEAD
-// than, depending if we found any such account data, we would reset the merkle trie and stored catchpoints.
-=======
 // then, depending if we found any such account data, we would reset the merkle trie and stored catchpoints.
->>>>>>> 81da4ac6
 // once the upgrade is complete, the accountsInitialize would (if needed) rebuild the merke trie using the new
 // encoded accounts.
 //

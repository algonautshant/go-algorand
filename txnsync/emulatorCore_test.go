--- conflicted
+++ resolved
@@ -176,12 +176,9 @@
 		e.syncers = append(e.syncers, syncer)
 	}
 	randCounter := 0
-<<<<<<< HEAD
-=======
 	// we want to place a sender on all transaction so that they would be *somewhat* compressible.
 	defaultSender := basics.Address{1, 2, 3, 4}
 	const senderEncodingSize = 35
->>>>>>> b62a7ca6
 	encodingBuf := protocol.GetEncodingBuf()
 	for _, initAlloc := range e.scenario.initialAlloc {
 		node := e.nodes[initAlloc.node]

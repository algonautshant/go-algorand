// Copyright (C) 2019-2020 Algorand, Inc.
// This file is part of go-algorand
//
// go-algorand is free software: you can redistribute it and/or modify
// it under the terms of the GNU Affero General Public License as
// published by the Free Software Foundation, either version 3 of the
// License, or (at your option) any later version.
//
// go-algorand is distributed in the hope that it will be useful,
// but WITHOUT ANY WARRANTY; without even the implied warranty of
// MERCHANTABILITY or FITNESS FOR A PARTICULAR PURPOSE.  See the
// GNU Affero General Public License for more details.
//
// You should have received a copy of the GNU Affero General Public License
// along with go-algorand.  If not, see <https://www.gnu.org/licenses/>.

package transactions

import (
	"errors"

	"github.com/algorand/go-algorand/crypto"
<<<<<<< HEAD
=======
	"github.com/algorand/go-algorand/data/basics"
>>>>>>> fdf3a4c2
	"github.com/algorand/go-algorand/protocol"
)

// SignedTxn wraps a transaction and a signature.
// It exposes a Verify() method that verifies the signature and checks that the
// underlying transaction is well-formed.
// TODO: update this documentation now that there's multisig
type SignedTxn struct {
	_struct struct{} `codec:",omitempty,omitemptyarray"`

<<<<<<< HEAD
	Sig  crypto.Signature   `codec:"sig"`
	Msig crypto.MultisigSig `codec:"msig"`
	Lsig LogicSig           `codec:"lsig"`
	Txn  Transaction        `codec:"txn"`
=======
	Sig      crypto.Signature   `codec:"sig"`
	Msig     crypto.MultisigSig `codec:"msig"`
	Lsig     LogicSig           `codec:"lsig"`
	Txn      Transaction        `codec:"txn"`
	AuthAddr basics.Address     `codec:"sgnr"`
>>>>>>> fdf3a4c2
}

// SignedTxnInBlock is how a signed transaction is encoded in a block.
type SignedTxnInBlock struct {
	_struct struct{} `codec:",omitempty,omitemptyarray"`

	SignedTxnWithAD

	HasGenesisID   bool `codec:"hgi"`
	HasGenesisHash bool `codec:"hgh"`
}

// SignedTxnWithAD is a (decoded) SignedTxn with associated ApplyData
type SignedTxnWithAD struct {
	_struct struct{} `codec:",omitempty,omitemptyarray"`

	SignedTxn
	ApplyData
}

// ID returns the Txid (i.e., hash) of the underlying transaction.
func (s SignedTxn) ID() Txid {
	return s.Txn.ID()
}

// ID on SignedTxnInBlock should never be called, because the ID depends
// on the block from which this transaction will be decoded.  By having
// a different return value from SignedTxn.ID(), we will catch errors at
// compile-time.
func (s SignedTxnInBlock) ID() {
}

// GetEncodedLength returns the length in bytes of the encoded transaction
func (s SignedTxn) GetEncodedLength() int {
	return len(protocol.Encode(&s))
<<<<<<< HEAD
=======
}

// Authorizer returns the address against which the signature/msig/lsig should be checked,
// or so the SignedTxn claims.
// This is just s.AuthAddr or, if s.AuthAddr is zero, s.Txn.Sender.
// It's provided as a convenience method.
func (s SignedTxn) Authorizer() basics.Address {
	if (s.AuthAddr == basics.Address{}) {
		return s.Txn.Sender
	}
	return s.AuthAddr
>>>>>>> fdf3a4c2
}

// AssembleSignedTxn assembles a multisig-signed transaction from a transaction an optional sig, and an optional multisig.
// No signature checking is done -- for example, this might only be a partial multisig
// TODO: is this method used anywhere, or is it safe to remove?
func AssembleSignedTxn(txn Transaction, sig crypto.Signature, msig crypto.MultisigSig) (SignedTxn, error) {
	if sig != (crypto.Signature{}) && !msig.Blank() {
		return SignedTxn{}, errors.New("signed txn can only have one of sig or msig")
	}
	s := SignedTxn{
		Txn:  txn,
		Sig:  sig,
		Msig: msig,
	}
	return s, nil
}<|MERGE_RESOLUTION|>--- conflicted
+++ resolved
@@ -20,10 +20,7 @@
 	"errors"
 
 	"github.com/algorand/go-algorand/crypto"
-<<<<<<< HEAD
-=======
 	"github.com/algorand/go-algorand/data/basics"
->>>>>>> fdf3a4c2
 	"github.com/algorand/go-algorand/protocol"
 )
 
@@ -34,18 +31,11 @@
 type SignedTxn struct {
 	_struct struct{} `codec:",omitempty,omitemptyarray"`
 
-<<<<<<< HEAD
-	Sig  crypto.Signature   `codec:"sig"`
-	Msig crypto.MultisigSig `codec:"msig"`
-	Lsig LogicSig           `codec:"lsig"`
-	Txn  Transaction        `codec:"txn"`
-=======
 	Sig      crypto.Signature   `codec:"sig"`
 	Msig     crypto.MultisigSig `codec:"msig"`
 	Lsig     LogicSig           `codec:"lsig"`
 	Txn      Transaction        `codec:"txn"`
 	AuthAddr basics.Address     `codec:"sgnr"`
->>>>>>> fdf3a4c2
 }
 
 // SignedTxnInBlock is how a signed transaction is encoded in a block.
@@ -81,8 +71,6 @@
 // GetEncodedLength returns the length in bytes of the encoded transaction
 func (s SignedTxn) GetEncodedLength() int {
 	return len(protocol.Encode(&s))
-<<<<<<< HEAD
-=======
 }
 
 // Authorizer returns the address against which the signature/msig/lsig should be checked,
@@ -94,7 +82,6 @@
 		return s.Txn.Sender
 	}
 	return s.AuthAddr
->>>>>>> fdf3a4c2
 }
 
 // AssembleSignedTxn assembles a multisig-signed transaction from a transaction an optional sig, and an optional multisig.

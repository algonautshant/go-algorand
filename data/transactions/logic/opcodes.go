--- conflicted
+++ resolved
@@ -33,12 +33,6 @@
 // from being used with applications. Do not edit!
 const appsEnabledVersion = 2
 
-<<<<<<< HEAD
-// backBranchEabledVersion is the version of TEAL where branches could
-// go back (and cost accounting was done during execution)
-const backBranchEnabledVersion = 4
-
-=======
 // backBranchEnabledVersion is the first version of TEAL where branches could
 // go back (and cost accounting was done during execution)
 const backBranchEnabledVersion = 4
@@ -48,7 +42,6 @@
 // using an index into arrays.
 const directRefEnabledVersion = 4
 
->>>>>>> a9705a19
 // opDetails records details such as non-standard costs, immediate
 // arguments, or dynamic layout controlled by a check function.
 type opDetails struct {
@@ -204,12 +197,9 @@
 	// Group scratch space access
 	{0x3a, "gload", opGload, asmDefault, disDefault, nil, oneAny, 4, runModeApplication, immediates("t", "i")},
 	{0x3b, "gloads", opGloads, asmDefault, disDefault, oneInt, oneAny, 4, runModeApplication, immediates("i")},
-<<<<<<< HEAD
-=======
 	// Access creatable IDs
 	{0x3c, "gaid", opGaid, asmDefault, disDefault, nil, oneInt, 4, runModeApplication, immediates("t")},
 	{0x3d, "gaids", opGaids, asmDefault, disDefault, oneInt, oneInt, 4, runModeApplication, opDefault},
->>>>>>> a9705a19
 
 	{0x40, "bnz", opBnz, assembleBranch, disBranch, oneInt, nil, 1, modeAny, opBranch},
 	{0x41, "bz", opBz, assembleBranch, disBranch, oneInt, nil, 2, modeAny, opBranch},
